(* This file contains all the common code used by the languages implemented in the PL Zoo. *)

type location =
  | Location of Lexing.position * Lexing.position (** delimited location *)
  | Nowhere (** no location *)

type 'a located = { data : 'a ; loc : location }

let make_location loc1 loc2 = Location (loc1, loc2)

let location_of_lex lex =
  Location (Lexing.lexeme_start_p lex, Lexing.lexeme_end_p lex)

let locate ?(loc=Nowhere) x = { data = x; loc = loc }

(** Exception [Error (loc, err, msg)] indicates an error of type [err] with error message
    [msg], occurring at location [loc]. *)
exception Error of (location * string * string)

(** [error ~loc ~kind] raises an error of the given [kind]. The [kfprintf] magic allows
    one to write [msg] using a format string. *)
let error ?(kind="Error") ?(loc=Nowhere) =
  let k _ =
    let msg = Format.flush_str_formatter () in
      raise (Error (loc, kind, msg))
  in
    Format.kfprintf k Format.str_formatter

let print_parens ?(max_level=9999) ?(at_level=0) ppf =
  if max_level < at_level then
    begin
      Format.fprintf ppf "(@[" ;
      Format.kfprintf (fun ppf -> Format.fprintf ppf "@])") ppf
    end
  else
    begin
      Format.fprintf ppf "@[" ;
      Format.kfprintf (fun ppf -> Format.fprintf ppf "@]") ppf
    end

let print_location loc ppf =
  match loc with
  | Nowhere ->
      Format.fprintf ppf "unknown location"
  | Location (begin_pos, end_pos) ->
      let begin_char = begin_pos.Lexing.pos_cnum - begin_pos.Lexing.pos_bol in
      let end_char = end_pos.Lexing.pos_cnum - begin_pos.Lexing.pos_bol in
      let begin_line = begin_pos.Lexing.pos_lnum in
      let filename = begin_pos.Lexing.pos_fname in

      if String.length filename != 0 then
        Format.fprintf ppf "file %S, line %d, charaters %d-%d" filename begin_line begin_char end_char
      else
        Format.fprintf ppf "line %d, characters %d-%d" (begin_line - 1) begin_char end_char

(** A fatal error reported by the toplevel. *)
let fatal_error msg = error ~kind:"Fatal error" msg

(** A syntax error reported by the toplevel *)
let syntax_error ?loc msg = error ~kind:"Syntax error" ?loc msg

(** Print a message at a given location [loc] of message type [msg_type]. *)
let print_message ?(loc=Nowhere) msg_type =
  match loc with
  | Location _ ->
     Format.eprintf "%s at %t:@\n" msg_type (print_location loc) ;
     Format.kfprintf (fun ppf -> Format.fprintf ppf "@.") Format.err_formatter
  | Nowhere ->
     Format.eprintf "%s: " msg_type ;
     Format.kfprintf (fun ppf -> Format.fprintf ppf "@.") Format.err_formatter

(** Print the caught error *)
let print_error (loc, err_type, msg) = print_message ~loc err_type "%s" msg

let print_info msg = Format.kfprintf (fun ppf -> Format.pp_print_flush ppf ()) Format.std_formatter msg

module type LANGUAGE =
sig
<<<<<<< HEAD
  val name : string 
  type command     
  type environment 
  val options : (Arg.key * Arg.spec * Arg.doc) list 
  val initial_environment : environment 
  val file_parser : (Lexing.lexbuf -> command list) option 
=======
  val name : string
  type command
  type environment
  val options : (Arg.key * Arg.spec * Arg.doc) list
  val initial_environment : environment
  val read_more : string -> bool
  val file_parser : (Lexing.lexbuf -> command list) option
>>>>>>> 22d4b7d4
  val toplevel_parser : (Lexing.lexbuf -> command) option
  val exec : environment -> command -> environment
end

module Main (L : LANGUAGE) =
struct

  (** Should the interactive shell be run? *)
  let interactive_shell = ref true

  (** The command-line wrappers that we look for. *)
  let wrapper = ref (Some ["rlwrap"; "ledit"])

  (** The usage message. *)
  let usage =
    match L.file_parser with
    | Some _ -> "Usage: " ^ L.name ^ " [option] ... [file] ..."
    | None   -> "Usage:" ^ L.name ^ " [option] ..."

  (** A list of files to be loaded and run. *)
  let files = ref []

  (** Add a file to the list of files to be loaded, and record whether it should
      be processed in interactive mode. *)
  let add_file interactive filename = (files := (filename, interactive) :: !files)

  (** Command-line options *)
  let options = Arg.align ([
    ("--wrapper",
     Arg.String (fun str -> wrapper := Some [str]),
     "<program> Specify a command-line wrapper to be used (such as rlwrap or ledit)");
    ("--no-wrapper",
     Arg.Unit (fun () -> wrapper := None),
     " Do not use a command-line wrapper");
    ("-v",
     Arg.Unit (fun () ->
       print_endline (L.name ^ " " ^ "(" ^ Sys.os_type ^ ")");
       exit 0),
     " Print language information and exit");
    ("-n",
     Arg.Clear interactive_shell,
     " Do not run the interactive toplevel");
    ("-l",
     Arg.String (fun str -> add_file false str),
     "<file> Load <file> into the initial environment")
  ] @
  L.options)

  (** Treat anonymous arguments as files to be run. *)
  let anonymous str =
    add_file true str;
    interactive_shell := false

  (** Parse the contents from a file, using a given [parser]. *)
  let read_file parser fn =
  try
    let fh = open_in fn in
    let lex = Lexing.from_channel fh in
    lex.Lexing.lex_curr_p <- {lex.Lexing.lex_curr_p with Lexing.pos_fname = fn};
    try
      let terms = parser lex in
      close_in fh;
      terms
    with
      (* Close the file in case of any parsing errors. *)
      Error err -> close_in fh ; raise (Error err)
  with
    (* Any errors when opening or closing a file are fatal. *)
    Sys_error msg -> fatal_error "%s" msg

  (** Parse input from toplevel, using the given [parser]. *)
  let read_toplevel parser () =
    let prompt = L.name ^ "> "
    and prompt_more = String.make (String.length L.name) ' ' ^ "> " in
    print_string prompt ;
    let str = ref (read_line ()) in
      while String.length !str > 0 && !str.[String.length !str - 1] == '\\' do
        print_string prompt_more ;
        str := String.sub !str 0 (String.length !str - 1) ^ "\n" ^ (read_line ())
      done ;
      parser (Lexing.from_string (!str ^ "\n"))

  (** Parser wrapper that catches syntax-related errors and converts them to errors. *)
  let wrap_syntax_errors parser lex =
    try
      parser lex
    with
      | Failure _ ->
        syntax_error ~loc:(location_of_lex lex) "unrecognised symbol"
      | _ ->
        syntax_error ~loc:(location_of_lex lex) "syntax error"

  (** Load directives from the given file. *)
  let use_file ctx (filename, interactive) =
    match L.file_parser with
    | Some f ->
       let cmds = read_file (wrap_syntax_errors f) filename in
        List.fold_left L.exec ctx cmds
    | None ->
       fatal_error "Cannot load files, only interactive shell is available"

  (** Interactive toplevel *)
  let toplevel ctx =
    let eof = match Sys.os_type with
      | "Unix" | "Cygwin" -> "Ctrl-D"
      | "Win32" -> "Ctrl-Z"
      | _ -> "EOF"
    in
      let toplevel_parser =
        match L.toplevel_parser with
        | Some p -> p
        | None -> fatal_error "I am sorry but this language has no interactive toplevel."
      in
      Format.printf "%s -- programming languages zoo@\n" L.name ;
      Format.printf "Type %s to exit@\n" eof ;
      Format.printf "If you end your input with \\, you can continue it in the next line.@." ;
      try
        let ctx = ref ctx in
          while true do
            try
              let cmd = read_toplevel (wrap_syntax_errors toplevel_parser) () in
                ctx := L.exec !ctx cmd
            with
              | Error err -> print_error err
              | Sys.Break -> prerr_endline "Interrupted."
          done
      with End_of_file -> ()

  (** Main program *)
  let main () =
    (* Intercept Ctrl-C by the user *)
    Sys.catch_break true;
    (* Parse the arguments. *)
    Arg.parse options anonymous usage;
    (* Attempt to wrap yourself with a line-editing wrapper. *)
    if !interactive_shell then
      begin match !wrapper with
        | None -> ()
        | Some lst ->
          let n = Array.length Sys.argv + 2 in
          let args = Array.make n "" in
            Array.blit Sys.argv 0 args 1 (n - 2);
            args.(n - 1) <- "--no-wrapper";
            List.iter
              (fun wrapper ->
                try
                  args.(0) <- wrapper;
                  Unix.execvp wrapper args
                with Unix.Unix_error _ -> ())
              lst
      end;
    (* Files were listed in the wrong order, so we reverse them *)
    files := List.rev !files;
    (* Set the maximum depth of pretty-printing, after which it prints ellipsis. *)
    Format.set_max_boxes 42 ;
    Format.set_ellipsis_text "..." ;
    try
      (* Run and load all the specified files. *)
      let ctx = List.fold_left use_file L.initial_environment !files in
        if !interactive_shell then toplevel ctx
    with
        Error err -> print_error err; exit 1
end<|MERGE_RESOLUTION|>--- conflicted
+++ resolved
@@ -76,22 +76,12 @@
 
 module type LANGUAGE =
 sig
-<<<<<<< HEAD
-  val name : string 
-  type command     
-  type environment 
-  val options : (Arg.key * Arg.spec * Arg.doc) list 
-  val initial_environment : environment 
-  val file_parser : (Lexing.lexbuf -> command list) option 
-=======
   val name : string
   type command
   type environment
   val options : (Arg.key * Arg.spec * Arg.doc) list
   val initial_environment : environment
-  val read_more : string -> bool
   val file_parser : (Lexing.lexbuf -> command list) option
->>>>>>> 22d4b7d4
   val toplevel_parser : (Lexing.lexbuf -> command) option
   val exec : environment -> command -> environment
 end
@@ -206,8 +196,7 @@
         | None -> fatal_error "I am sorry but this language has no interactive toplevel."
       in
       Format.printf "%s -- programming languages zoo@\n" L.name ;
-      Format.printf "Type %s to exit@\n" eof ;
-      Format.printf "If you end your input with \\, you can continue it in the next line.@." ;
+      Format.printf "Type %s to exit.@." eof ;
       try
         let ctx = ref ctx in
           while true do
